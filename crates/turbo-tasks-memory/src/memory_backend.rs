use std::{
    borrow::Cow,
    cell::RefCell,
    collections::VecDeque,
    future::Future,
    hash::BuildHasherDefault,
    pin::Pin,
    time::{Duration, Instant},
};

use anyhow::{bail, Result};
use auto_hash_map::AutoSet;
use dashmap::{mapref::entry::Entry, DashMap};
use rustc_hash::FxHasher;
use tokio::task::futures::TaskLocalFuture;
use turbo_tasks::{
    backend::{
        Backend, BackendJobId, CellContent, PersistentTaskType, TaskExecutionSpec,
        TransientTaskType,
    },
    event::EventListener,
    util::{IdFactory, NoMoveVec},
    CellId, RawVc, TaskId, TraitTypeId, TurboTasksBackendApi,
};

use crate::{
    output::Output,
    scope::{TaskScope, TaskScopeId},
    task::{
        run_add_to_scope_queue, run_remove_from_scope_queue, Task, TaskDependency,
        DEPENDENCIES_TO_TRACK,
    },
};

pub struct MemoryBackend {
    memory_tasks: NoMoveVec<Task, 13>,
    memory_task_scopes: NoMoveVec<TaskScope>,
    scope_id_factory: IdFactory<TaskScopeId>,
    pub(crate) initial_scope: TaskScopeId,
    backend_jobs: NoMoveVec<Job>,
    backend_job_id_factory: IdFactory<BackendJobId>,
    task_cache: DashMap<PersistentTaskType, TaskId, BuildHasherDefault<FxHasher>>,
}

impl Default for MemoryBackend {
    fn default() -> Self {
        Self::new()
    }
}

impl MemoryBackend {
    pub fn new() -> Self {
        let memory_task_scopes = NoMoveVec::new();
        let scope_id_factory = IdFactory::new();
        let initial_scope: TaskScopeId = scope_id_factory.get();
        unsafe {
            memory_task_scopes.insert(*initial_scope, TaskScope::new_active(initial_scope, 0, 0));
        }
        Self {
            memory_tasks: NoMoveVec::new(),
            memory_task_scopes,
            scope_id_factory,
            initial_scope,
            backend_jobs: NoMoveVec::new(),
            backend_job_id_factory: IdFactory::new(),
            task_cache: DashMap::default(),
        }
    }

    fn connect_task_child(
        &self,
        parent: TaskId,
        child: TaskId,
        reason: &'static str,
        turbo_tasks: &dyn TurboTasksBackendApi,
    ) {
        self.with_task(parent, |parent| {
            parent.connect_child(child, reason, self, turbo_tasks)
        });
    }

    pub(crate) fn create_backend_job(&self, job: Job) -> BackendJobId {
        let id = self.backend_job_id_factory.get();
        // SAFETY: This is a fresh id
        unsafe {
            self.backend_jobs.insert(*id, job);
        }
        id
    }

    fn try_get_output<T, F: FnOnce(&mut Output) -> Result<T>>(
        &self,
        id: TaskId,
        strongly_consistent: bool,
        note: impl Fn() -> String + Sync + Send + 'static,
        turbo_tasks: &dyn TurboTasksBackendApi,
        func: F,
    ) -> Result<Result<T, EventListener>> {
        self.with_task(id, |task| {
            task.get_or_wait_output(strongly_consistent, func, note, self, turbo_tasks)
        })
    }

    pub fn with_all_cached_tasks(&self, mut func: impl FnMut(TaskId)) {
        for id in self.task_cache.clone().into_read_only().values() {
            func(*id);
        }
    }

    pub fn with_task<T>(&self, id: TaskId, func: impl FnOnce(&Task) -> T) -> T {
        func(self.memory_tasks.get(*id).unwrap())
    }

    pub fn with_scope<T>(&self, id: TaskScopeId, func: impl FnOnce(&TaskScope) -> T) -> T {
        func(self.memory_task_scopes.get(*id).unwrap())
    }

    pub fn create_new_scope(&self, tasks: usize) -> TaskScopeId {
        let id = self.scope_id_factory.get();
        unsafe {
            self.memory_task_scopes
                .insert(*id, TaskScope::new(id, tasks));
        }
        id
    }

    fn increase_scope_active_queue(
        &self,
        mut queue: Vec<TaskScopeId>,
        reason: &'static str,
        turbo_tasks: &dyn TurboTasksBackendApi,
    ) {
        while let Some(scope) = queue.pop() {
            if let Some(tasks) = self.with_scope(scope, |scope| {
                scope.state.lock().increment_active(&mut queue)
            }) {
                turbo_tasks.schedule_backend_foreground_job(
                    self.create_backend_job(Job::ScheduleWhenDirty(tasks, reason)),
                );
            }
        }
    }

    pub(crate) fn increase_scope_active(
        &self,
        scope: TaskScopeId,
        reason: &'static str,
        turbo_tasks: &dyn TurboTasksBackendApi,
    ) {
        self.increase_scope_active_queue(vec![scope], reason, turbo_tasks);
    }

    pub(crate) fn increase_scope_active_by(
        &self,
        scope: TaskScopeId,
        count: usize,
        reason: &'static str,
        turbo_tasks: &dyn TurboTasksBackendApi,
    ) {
        let mut queue = Vec::new();
        if let Some(tasks) = self.with_scope(scope, |scope| {
            scope.state.lock().increment_active_by(count, &mut queue)
        }) {
            turbo_tasks.schedule_backend_foreground_job(
                self.create_backend_job(Job::ScheduleWhenDirty(tasks, reason)),
            );
        }
        self.increase_scope_active_queue(queue, reason, turbo_tasks);
    }

    pub(crate) fn decrease_scope_active(
        &self,
        scope: TaskScopeId,
        turbo_tasks: &dyn TurboTasksBackendApi,
    ) {
        self.decrease_scope_active_by(scope, 1, turbo_tasks);
    }

    pub(crate) fn decrease_scope_active_by(
        &self,
        scope: TaskScopeId,
        count: usize,
        _turbo_tasks: &dyn TurboTasksBackendApi,
    ) {
        let mut queue = vec![scope];
        while let Some(scope) = queue.pop() {
            self.with_scope(scope, |scope| {
                scope.state.lock().decrement_active_by(count, &mut queue)
            });
        }
    }
}

impl Backend for MemoryBackend {
    fn invalidate_task(
        &self,
        task: TaskId,
        reason: &'static str,
        turbo_tasks: &dyn TurboTasksBackendApi,
    ) {
        self.with_task(task, |task| task.invalidate(reason, self, turbo_tasks));
    }

    fn invalidate_tasks(
        &self,
        tasks: Vec<TaskId>,
        reason: &'static str,
        turbo_tasks: &dyn TurboTasksBackendApi,
    ) {
        for task in tasks.into_iter() {
            self.with_task(task, |task| {
                task.invalidate(reason, self, turbo_tasks);
            });
        }
    }

    fn get_task_description(&self, task: TaskId) -> String {
        self.with_task(task, |task| task.get_description())
    }

    type ExecutionScopeFuture<T: Future<Output = Result<()>> + Send + 'static> =
        TaskLocalFuture<RefCell<AutoSet<TaskDependency>>, T>;
    fn execution_scope<T: Future<Output = Result<()>> + Send + 'static>(
        &self,
        _task: TaskId,
        future: T,
    ) -> Self::ExecutionScopeFuture<T> {
        DEPENDENCIES_TO_TRACK.scope(Default::default(), future)
    }

    fn try_start_task_execution(
        &self,
        task: TaskId,
        turbo_tasks: &dyn TurboTasksBackendApi,
    ) -> Option<TaskExecutionSpec> {
        self.with_task(task, |task| {
            if task.execution_started(self, turbo_tasks) {
                Some(TaskExecutionSpec {
                    future: task.execute(turbo_tasks),
                })
            } else {
                None
            }
        })
    }

    fn task_execution_result(
        &self,
        task: TaskId,
        result: Result<Result<RawVc>, Option<Cow<'static, str>>>,
        turbo_tasks: &dyn TurboTasksBackendApi,
    ) {
        self.with_task(task, |task| {
            task.execution_result(result, turbo_tasks);
        })
    }

    fn task_execution_completed(
        &self,
        task: TaskId,
        duration: Duration,
        instant: Instant,
        turbo_tasks: &dyn TurboTasksBackendApi,
    ) -> bool {
        self.with_task(task, |task| {
            task.execution_completed(duration, instant, self, turbo_tasks)
        })
    }

    fn try_read_task_output(
        &self,
        task: TaskId,
        reader: TaskId,
        strongly_consistent: bool,
        turbo_tasks: &dyn TurboTasksBackendApi,
    ) -> Result<Result<RawVc, EventListener>> {
        if task == reader {
            bail!("reading it's own output is not possible");
        }
        self.try_get_output(
            task,
            strongly_consistent,
            move || format!("reading task output from {reader}"),
            turbo_tasks,
            |output| {
                Task::add_dependency_to_current(TaskDependency::TaskOutput(task));
                output.read(reader)
            },
        )
    }

    fn try_read_task_output_untracked(
        &self,
        task: TaskId,
        strongly_consistent: bool,
        turbo_tasks: &dyn TurboTasksBackendApi,
    ) -> Result<Result<RawVc, EventListener>> {
        self.try_get_output(
            task,
            strongly_consistent,
            || "reading task output untracked".to_string(),
            turbo_tasks,
            |output| output.read_untracked(),
        )
    }

    fn track_read_task_output(
        &self,
        task: TaskId,
        reader: TaskId,
        _turbo_tasks: &dyn TurboTasksBackendApi,
    ) {
        if task != reader {
            self.with_task(task, |t| {
                t.with_output_mut(|output| {
                    Task::add_dependency_to_current(TaskDependency::TaskOutput(task));
                    output.track_read(reader);
                })
            })
        }
    }

    fn try_read_task_cell(
        &self,
        task: TaskId,
        index: CellId,
        reader: TaskId,
        _turbo_tasks: &dyn TurboTasksBackendApi,
    ) -> Result<Result<CellContent, EventListener>> {
        if task == reader {
            Ok(Ok(self.with_task(task, |task| {
                task.with_cell_mut(index, |cell| cell.read_content_untracked())
            })))
        } else {
            Task::add_dependency_to_current(TaskDependency::TaskCell(task, index));
            Ok(Ok(self.with_task(task, |task| {
                task.with_cell_mut(index, |cell| cell.read_content(reader))
            })))
        }
    }

    fn try_read_task_cell_untracked(
        &self,
        task: TaskId,
        index: CellId,
        _turbo_tasks: &dyn TurboTasksBackendApi,
    ) -> Result<Result<CellContent, EventListener>> {
        Ok(Ok(self.with_task(task, |task| {
            task.with_cell(index, |cell| cell.read_content_untracked())
        })))
    }

    fn track_read_task_cell(
        &self,
        task: TaskId,
        index: CellId,
        reader: TaskId,
        _turbo_tasks: &dyn TurboTasksBackendApi,
    ) {
        if task != reader {
            Task::add_dependency_to_current(TaskDependency::TaskCell(task, index));
            self.with_task(task, |task| {
                task.with_cell_mut(index, |cell| cell.track_read(reader))
            });
        }
    }

    fn try_read_task_collectibles(
        &self,
        id: TaskId,
        trait_id: TraitTypeId,
        reader: TaskId,
        turbo_tasks: &dyn TurboTasksBackendApi,
    ) -> Result<Result<AutoSet<RawVc>, EventListener>> {
        self.with_task(id, |task| {
            task.try_read_task_collectibles(reader, trait_id, self, turbo_tasks)
        })
    }

    fn emit_collectible(
        &self,
        trait_type: TraitTypeId,
        collectible: RawVc,
        id: TaskId,
        turbo_tasks: &dyn TurboTasksBackendApi,
    ) {
        self.with_task(id, |task| {
            task.emit_collectible(trait_type, collectible, self, turbo_tasks)
        });
    }

    fn unemit_collectible(
        &self,
        trait_type: TraitTypeId,
        collectible: RawVc,
        id: TaskId,
        turbo_tasks: &dyn TurboTasksBackendApi,
    ) {
        self.with_task(id, |task| {
            task.unemit_collectible(trait_type, collectible, self, turbo_tasks)
        });
    }

    fn update_task_cell(
        &self,
        task: TaskId,
        index: CellId,
        content: CellContent,
        turbo_tasks: &dyn TurboTasksBackendApi,
    ) {
        self.with_task(task, |task| {
            task.with_cell_mut(index, |cell| cell.assign(content, turbo_tasks))
        })
    }

    /// SAFETY: Must only called once with the same id
    fn run_backend_job<'a>(
        &'a self,
        id: BackendJobId,
        turbo_tasks: &'a dyn TurboTasksBackendApi,
    ) -> Pin<Box<dyn Future<Output = ()> + Send + 'a>> {
        // SAFETY: id will not be reused until with job is done
        if let Some(job) = unsafe { self.backend_jobs.take(*id) } {
            Box::pin(async move {
                job.run(self, turbo_tasks).await;
                // SAFETY: This id will no longer be used
                unsafe {
                    self.backend_job_id_factory.reuse(id);
                }
            })
        } else {
            Box::pin(async {})
        }
    }

    fn get_or_create_persistent_task(
        &self,
        task_type: PersistentTaskType,
        parent_task: TaskId,
        reason: &'static str,
        turbo_tasks: &dyn TurboTasksBackendApi,
    ) -> TaskId {
        let result = if let Some(task) = self.task_cache.get(&task_type).map(|task| *task) {
            // fast pass without creating a new task
            self.connect_task_child(parent_task, task, reason, turbo_tasks);

            // TODO maybe force (background) scheduling to avoid inactive tasks hanging in
            // "in progress" until they become active
            task
        } else {
            // slow pass with key lock
            let id = turbo_tasks.get_fresh_task_id();
            let task = match &task_type {
                PersistentTaskType::Native(fn_id, inputs) => {
                    // TODO inputs doesn't need to be cloned when are would be able to get a
                    // reference to the task type stored inside of the task
                    Task::new_native(id, inputs.clone(), *fn_id, turbo_tasks.stats_type())
                }
                PersistentTaskType::ResolveNative(fn_id, inputs) => {
                    Task::new_resolve_native(id, inputs.clone(), *fn_id, turbo_tasks.stats_type())
                }
                PersistentTaskType::ResolveTrait(trait_type, trait_fn_name, inputs) => {
                    Task::new_resolve_trait(
                        id,
                        *trait_type,
                        trait_fn_name.clone(),
                        inputs.clone(),
                        turbo_tasks.stats_type(),
                    )
                }
            };
            // Safety: We have a fresh task id that nobody knows about yet
            unsafe {
                self.memory_tasks.insert(*id, task);
            }
            let result_task = match self.task_cache.entry(task_type) {
                Entry::Vacant(entry) => {
                    // This is the most likely case
                    entry.insert(id);
                    id
                }
                Entry::Occupied(entry) => {
                    // Safety: We have a fresh task id that nobody knows about yet
                    unsafe {
                        self.memory_tasks.remove(*id);
                        turbo_tasks.reuse_task_id(id);
                    }
                    *entry.get()
                }
            };
            self.connect_task_child(parent_task, result_task, reason, turbo_tasks);
            result_task
        };
        result
    }

    fn create_transient_task(
        &self,
        task_type: TransientTaskType,
        turbo_tasks: &dyn TurboTasksBackendApi,
    ) -> TaskId {
        let id = turbo_tasks.get_fresh_task_id();
        // use INITIAL_SCOPE
        let scope = self.initial_scope;
        self.with_scope(scope, |scope| {
            scope.increment_tasks();
            scope.increment_unfinished_tasks(self);
        });
        let stats_type = turbo_tasks.stats_type();
        let task = match task_type {
            TransientTaskType::Root(f) => Task::new_root(id, scope, move || f() as _, stats_type),
            TransientTaskType::Once(f) => Task::new_once(id, scope, f, stats_type),
        };
        // SAFETY: We have a fresh task id where nobody knows about yet
        #[allow(unused_variables)]
        let task = unsafe { self.memory_tasks.insert(*id, task) };
        #[cfg(feature = "print_scope_updates")]
        println!("new {scope} for {task}");
        id
    }
}

pub(crate) enum Job {
<<<<<<< HEAD
    RemoveFromScopes(HashSet<TaskId>, Vec<TaskScopeId>),
    RemoveFromScope(HashSet<TaskId>, TaskScopeId),
    ScheduleWhenDirty(Vec<TaskId>, &'static str),
=======
    RemoveFromScopes(AutoSet<TaskId>, Vec<TaskScopeId>),
    RemoveFromScope(AutoSet<TaskId>, TaskScopeId),
    ScheduleWhenDirty(Vec<TaskId>),
>>>>>>> 65c84f5e
    /// Add tasks from a scope. Scheduled by `run_add_from_scope_queue` to
    /// split off work.
    AddToScopeQueue(VecDeque<(TaskId, usize)>, TaskScopeId, bool, &'static str),
    /// Remove tasks from a scope. Scheduled by `run_remove_from_scope_queue` to
    /// split off work.
    RemoveFromScopeQueue(VecDeque<TaskId>, TaskScopeId),
}

impl Job {
    async fn run(self, backend: &MemoryBackend, turbo_tasks: &dyn TurboTasksBackendApi) {
        match self {
            Job::RemoveFromScopes(tasks, scopes) => {
                for task in tasks {
                    backend.with_task(task, |task| {
                        task.remove_from_scopes(scopes.iter().cloned(), backend, turbo_tasks)
                    });
                }
            }
            Job::RemoveFromScope(tasks, scope) => {
                for task in tasks {
                    backend.with_task(task, |task| {
                        task.remove_from_scope(scope, backend, turbo_tasks)
                    });
                }
            }
            Job::ScheduleWhenDirty(tasks, reason) => {
                for task in tasks.into_iter() {
                    backend.with_task(task, |task| {
                        task.schedule_when_dirty(reason, turbo_tasks);
                    })
                }
            }
            Job::AddToScopeQueue(queue, id, is_optimization_scope, reason) => {
                run_add_to_scope_queue(
                    queue,
                    id,
                    is_optimization_scope,
                    reason,
                    backend,
                    turbo_tasks,
                );
            }
            Job::RemoveFromScopeQueue(queue, id) => {
                run_remove_from_scope_queue(queue, id, backend, turbo_tasks);
            }
        }
    }
}<|MERGE_RESOLUTION|>--- conflicted
+++ resolved
@@ -521,15 +521,9 @@
 }
 
 pub(crate) enum Job {
-<<<<<<< HEAD
-    RemoveFromScopes(HashSet<TaskId>, Vec<TaskScopeId>),
-    RemoveFromScope(HashSet<TaskId>, TaskScopeId),
-    ScheduleWhenDirty(Vec<TaskId>, &'static str),
-=======
     RemoveFromScopes(AutoSet<TaskId>, Vec<TaskScopeId>),
     RemoveFromScope(AutoSet<TaskId>, TaskScopeId),
-    ScheduleWhenDirty(Vec<TaskId>),
->>>>>>> 65c84f5e
+    ScheduleWhenDirty(Vec<TaskId>, &'static str),
     /// Add tasks from a scope. Scheduled by `run_add_from_scope_queue` to
     /// split off work.
     AddToScopeQueue(VecDeque<(TaskId, usize)>, TaskScopeId, bool, &'static str),
