--- conflicted
+++ resolved
@@ -11,17 +11,6 @@
 }
 
 impl Cell {
-<<<<<<< HEAD
-    pub fn new() -> Self {
-        Self {
-            content: CellContent(None),
-            updates: 0,
-            dependent_tasks: AutoSet::new(),
-        }
-    }
-
-=======
->>>>>>> 38121f2b
     pub fn read_content(&mut self, reader: TaskId) -> CellContent {
         self.dependent_tasks.insert(reader);
         self.read_content_untracked()
